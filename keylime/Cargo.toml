[package]
name = "keylime"
version = "0.2.2"
edition = "2021"

# See more keys and their definitions at https://doc.rust-lang.org/cargo/reference/manifest.html

[dependencies]
<<<<<<< HEAD
base64 = "0.13"
cpu-endian = "0.1.1"
=======
base64 = "0.21"
>>>>>>> 89973333
hex = "0.4"
log = "0.4"
openssl = "0.10.15"
pest = "2.6"
pest_derive = "2.6"
serde = "1.0.80"
serde_derive = "1.0.80"
static_assertions = "1"
thiserror = "1.0"
tss-esapi = {version = "7.2.0", features = ["generate-bindings"]}

[dev-dependencies]
tempfile = "3.0.4"<|MERGE_RESOLUTION|>--- conflicted
+++ resolved
@@ -6,12 +6,8 @@
 # See more keys and their definitions at https://doc.rust-lang.org/cargo/reference/manifest.html
 
 [dependencies]
-<<<<<<< HEAD
-base64 = "0.13"
+base64 = "0.21"
 cpu-endian = "0.1.1"
-=======
-base64 = "0.21"
->>>>>>> 89973333
 hex = "0.4"
 log = "0.4"
 openssl = "0.10.15"
