extern crate pretty_env_logger;
#[macro_use]
extern crate log;

extern crate serde_json;
extern crate futures;
extern crate libc;
extern crate hyper;
<<<<<<< HEAD
extern crate tempfile;
extern crate rustc_serialize;
=======
extern crate pretty_env_logger;
#[macro_use]
extern crate log;
>>>>>>> e0ab0d3f

pub mod common;
pub mod tpm;

use futures::future;
use hyper::rt::Future;
use hyper::service::service_fn;
use hyper::{Body, Method, Request, Response, Server, StatusCode};

type BoxFut = Box<Future<Item = Response<Body>, Error = hyper::Error> + Send>;

static NOTFOUND: &[u8] = b"Not Found";

fn main() {
    pretty_env_logger::init();
    info!("Starting server...");

    /* Should be port 3000 eventually */
    let addr = "127.0.0.1:1337".parse().unwrap();

    let server = Server::bind(&addr)
        .serve(|| service_fn(response_function))
        .map_err(|e| error!("server error: {}", e));

    info!("Listening on http://{}", addr);

    // run server forever
    hyper::rt::run(server);
}

fn response_function(req: Request<Body>) -> BoxFut {
    let mut res = Response::default();

    // need a method to process input api path !!
    let parameters = common::get_restful_parameters(req.uri().path());

    match req.method() {
        &Method::GET => {
            // keys request
            if parameters.contains_key("keys") {
                match parameters.get(&"keys") {
                    // check Kb value is available to perform the do_hmac
                    // crypto request
                    // verify will do hmac for the challenge
                    // orignal: crypto.do_hmac(self.server.K, challenge)
                    Some(&"verify") => {
                        /* /keys/verify/challenge/blablabla */
                        let _challenge = parameters.get(&"challenge");
                        let hmac_result = String::from("hmac placeholder");
                        res = common::json_response_content(
                            200,
                            "Success".to_string(),
                            hmac_result,
                        );
                    }

                    // pubkey export the rsa pub key
                    // original: self.server.rsapublickey_exportable
                    Some(&"pubkey") => {
                        /* /keys/pubkey/ */
                        let pubkey_placeholder =
                            String::from("pubkey_placeholder");
                        res = common::json_response_content(
                            200,
                            "Success".to_string(),
                            pubkey_placeholder,
                        );
                    }

                    _ => {
                        res = common::json_response_content(
                            400,
                            "Fail".to_string(),
                            "uri is not supported".to_string(),
                        );
                    }
                };

            // quote resques
            // tpm implementation need for quote

            // response include quote and ima_measurement_list
            } else if parameters.contains_key("quotes") {
                let _nouce = parameters.get(&"nouce").unwrap();

                // only one of these two is available, the other is None if it
                // is not in the HashMap
                let pcr_mask = parameters.get(&"mask").unwrap();
                let vpcr_mask = parameters.get(&"vmask").unwrap();
                let mut ima_mask: &str;

                match parameters.get(&"quotes") {
                    Some(&"identity") => {
                        // vtpm option
                        ima_mask = vpcr_mask; // take ownership
                    }

                    _ => {
                        ima_mask = pcr_mask;
                    }
                }

                info!(
                    "Now it should use ima_mask: {} to check with tpm",
                    ima_mask
                );
                res = common::json_response_content(
                    400,
                    "Fail".to_string(),
                    "Check with tpm using imaMask".to_string(),
                );
            } else {
                warn!("Bad GET request for {}", req.uri());
                res = common::json_response_content(
                    400,
                    "Fail".to_string(),
                    "uri is not supported".to_string(),
                );
            }
        }

        &Method::POST => match parameters.get(&"keys") {
            Some(&"ukey") => {
                res = common::json_response_content(
                    400,
                    "Success".to_string(),
                    "u key added".to_string(),
                );
                info!("adding u key");
            }

            Some(&"vkey") => {
                res = common::json_response_content(
                    400,
                    "Success".to_string(),
                    "v key added".to_string(),
                );
                info!("adding v key");
            }

            _ => {
                warn!("Bad POST request to {}", req.uri());
                res = common::json_response_content(
                    400,
                    "Fail".to_string(),
                    "uri not supported".to_string(),
                );
            }
        },

        _ => {
            warn!("Bad request type {}", req.uri());
            let body = Body::from(NOTFOUND);
            res = Response::builder()
                .status(StatusCode::NOT_FOUND)
                .body(body)
                .unwrap();
        }
    }

    Box::new(future::ok(res))
}

#[cfg(test)]
mod tests {
    use super::*;
    use std::collections::HashMap;

    #[test]
    fn test_get_restful_parameters() {
        let mut map = HashMap::new();
        map.insert("verify", "pubkey");
        map.insert("api_version", "2");

        // "{"api_version": "v2", "verify": "pubkey"}"
        assert_eq!(common::get_restful_parameters("/v2/verify/pubkey"), map);
    }
}<|MERGE_RESOLUTION|>--- conflicted
+++ resolved
@@ -6,14 +6,9 @@
 extern crate futures;
 extern crate libc;
 extern crate hyper;
-<<<<<<< HEAD
 extern crate tempfile;
 extern crate rustc_serialize;
-=======
-extern crate pretty_env_logger;
-#[macro_use]
-extern crate log;
->>>>>>> e0ab0d3f
+
 
 pub mod common;
 pub mod tpm;
